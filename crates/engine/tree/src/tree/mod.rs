--- conflicted
+++ resolved
@@ -2407,21 +2407,8 @@
             Ok(Some(_)) => {}
         }
 
-<<<<<<< HEAD
         let ctx =
             TreeCtx::new(&mut self.state, &self.persistence_state, &self.canonical_in_memory_state);
-=======
-        // determine whether we are on a fork chain
-        let is_fork = match self.is_fork(block_id) {
-            Err(err) => {
-                let block = convert_to_block(self, input)?;
-                return Err(InsertBlockError::new(block.into_sealed_block(), err.into()).into());
-            }
-            Ok(is_fork) => is_fork,
-        };
-
-        let ctx = TreeCtx::new(&mut self.state, &self.canonical_in_memory_state);
->>>>>>> 715369b8
 
         let start = Instant::now();
 
